--- conflicted
+++ resolved
@@ -8,13 +8,7 @@
 base-version: '22.08'
 # Add the Node 16 SDK extension.
 sdk-extensions:
-<<<<<<< HEAD
-  - org.freedesktop.Sdk.Extension.node16
-=======
   - org.freedesktop.Sdk.Extension.node18
-# Electron doesn't use a traditional locale format so separate-locales is useless.
-separate-locales: false
->>>>>>> 773545e2
 command: start-electron-quick-start
 finish-args:
   # These three lines add the permissions needed for graphics.
